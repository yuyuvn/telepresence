---
description: "Claim a remote demo cluster and learn to use Telepresence to intercept services running in a Kubernetes Cluster, speeding up local development and debugging."
---

import {DemoClusterMetadata, ExpirationDate} from '../../../../../src/components/DemoClusterMetadata';
import { 
    EmojivotoServicesList, 
    DCPLink, 
    Login, 
    LoginCommand,   
    DockerCommand, 
    PreviewUrl,
    ExternalIp
} from '../../../../../src/components/Docs/Telepresence';
import Alert from '@material-ui/lab/Alert';
import QSTabs from './qs-tabs';
import QSCards from './qs-cards';
<<<<<<< HEAD
import { DownloadDemo } from '../../../../../src/components/Docs/DownloadDemo';
=======
>>>>>>> 9c9833ff
import { UserInterceptCommand } from '../../../../../src/components/Docs/Telepresence';

# Telepresence Quick Start

<div class="docs-article-toc">
<h3>Contents</h3>

* [1. Get a free remote cluster](#1-get-a-free-remote-cluster)
* [2. Try the Emojivoto application](#2-try-the-emojivoto-application)
* [3. Set up your local development environment](#3-set-up-your-local-development-environment)
* [4. Testing our fix](#4-testing-our-fix)
* [5. Preview URLs](#5-preview-urls)
* [6. How/Why does this all work](#6-howwhy-does-this-all-work)
* [What's next?](#img-classos-logo-srcimageslogopng-whats-next)

</div>

<<<<<<< HEAD
In this guide we'll give you **everything you need in a preconfigured demo cluster:** the Telepresence CLI, a config file for connecting to your demo cluster, and code to run a cluster service locally.
=======
In this guide, we'll give you a hands-on tutorial with Telepresence. To go through this tutorial, the only thing you'll need is a computer that runs Docker Desktop. We'll give you a pre-configured remote Kubernetes cluster and a Docker container to run locally.
>>>>>>> 9c9833ff

If you don't have Docker Desktop already installed, go to the [Docker download page](https://www.docker.com/get-started) and install Docker.

<Alert severity="info">
    While Telepresence works with any language, this guide uses a sample app written in Node.js and Golang. We have a version in <a href="../demo-react/">React</a> if you prefer.
</Alert>

<<<<<<< HEAD
## 1. Download the demo cluster archive

1. <DownloadDemo />
=======
## 1. Get a free remote cluster
>>>>>>> 9c9833ff

Telepresence connects your local workstation with a remote Kubernetes cluster. In this tutorial, we'll start with a pre-configured, remote cluster.

<<<<<<< HEAD
  <Alert severity="info">
    This step will also install some dependency packages onto your laptop using npm, you can see those packages at <code>ambassador-demo-cluster/edgey-corp-nodejs/DataProcessingService/package.json</code>.
  </Alert>

  ```
  cd ~/Downloads
  unzip ambassador-demo-cluster.zip -d ambassador-demo-cluster
  cd ambassador-demo-cluster
  ./install.sh
  ```

3. The demo cluster we provided already has a demo app running. List the app's services:
  `kubectl get services`

  ```
   $ kubectl get services

    NAME                    TYPE        CLUSTER-IP      EXTERNAL-IP   PORT(S)    AGE
    kubernetes              ClusterIP   10.43.0.1       <none>        443/TCP    14h
    dataprocessingservice   ClusterIP   10.43.159.239   <none>        3000/TCP   14h
    verylargejavaservice    ClusterIP   10.43.223.61    <none>        8080/TCP   14h
    verylargedatastore      ClusterIP   10.43.203.19    <none>        8080/TCP   14h
  ```

4. Confirm that the Telepresence CLI is now installed (we expect to see the daemons are not running yet):
`telepresence status`

  ```
  $ telepresence status

    Root Daemon: Not running
    User Daemon: Not running
  ```

  <Alert severity="info">
    <strong>macOS users:</strong> If you receive an error when running Telepresence that the developer cannot be verified, open <strong>System Preferences → Security & Privacy → General</strong>. Click <strong>Open Anyway</strong> at the bottom to bypass the security block. Then retry the <code>telepresence status</code> command.
  </Alert>

<Alert severity="success">
    You now have Telepresence installed on your workstation and a Kubernetes cluster configured in your terminal.
</Alert>

## 2. Test Telepresence

Telepresence connects your local workstation to a remote Kubernetes cluster.

1. Connect to the cluster (this requires root privileges and will ask for your password):
`telepresence connect`

  ```
  $ telepresence connect

    Launching Telepresence Daemon
    ...
    Connected to context default (https://<cluster-public-IP>)
  ```

2. Test that Telepresence is working properly by connecting to the Kubernetes API server:
`curl -ik https://kubernetes.default`

  ```
  $ curl -ik https://kubernetes.default

    HTTP/1.1 401 Unauthorized
    Cache-Control: no-cache, private
    Content-Type: application/json
    ...

  ```

  <Alert severity="info">
    The 401 response is expected.  What's important is that you were able to contact the API.
  </Alert>
=======
<Alert severity="info">
    <strong>Already have a cluster?</strong> Switch over to a <a href="../qs-node">version of this guide</a> that takes you though the same steps using your own cluster.
</Alert>

1. <Login/> Note where you've downloaded the <code>kubeconfig.yaml</code> file; you'll need the location of this file later in this guide.
2.  Go to the <DCPLink>Service Catalog</DCPLink> to see all the services deployed on your cluster:
    <EmojivotoServicesList/>
>>>>>>> 9c9833ff

<Alert severity="success">
   The Service Catalog gives you a consolidated view of all your services across development, staging, and production. 
</Alert>

<ExpirationDate/>

<<<<<<< HEAD
We'll use a sample app that is already installed in your demo cluster.  Let's take a quick look at it's architecture before continuing.

1. Use `kubectl get pods` to check the status of your pods:

  ```
  $ kubectl get pods

    NAME                                         READY   STATUS    RESTARTS   AGE
    verylargedatastore-855c8b8789-z8nhs          1/1     Running   0          78s
    verylargejavaservice-7dfddbc95c-696br        1/1     Running   0          78s
    dataprocessingservice-5f6bfdcf7b-qvd27       1/1     Running   0          79s
  ```
=======
## 2. Try the Emojivoto application
>>>>>>> 9c9833ff

The remote cluster is running the Emojivoto application, which consists of three services. Test out the application:

1. Go to the <ExternalIp/> and vote for some emojis.

2. Now, click on the 🍩 emoji. You'll see that a bug is present, and voting 🍩 doesn't work. We're going to use Telepresence shortly to fix this bug, as everyone should be able to vote for 🍩!
   
<Alert severity="success">
    <strong>Congratulations!</strong> You've successfully accessed the Emojivoto application on your remote cluster.
</Alert>

## 3. Set up your local development environment

We'll set up a development environment locally on your workstation. We'll then use Telepresence to connect this local development environment to the remote Kubernetes cluster. To save time, the development environment we'll use is pre-packaged as a Docker container.

1. Run the Docker container locally. In the command below, replace the path to the `kubeconfig.yaml` with the actual location of the `kubeconfig.yaml` you previously noted in [step 1](#1-get-a-free-remote-cluster):

    <DockerCommand/>

<<<<<<< HEAD
  ```
  $ npm start

    ...
    Welcome to the DataProcessingService!
    { _: [] }
    Server running on port 3000
  ```

4. **Back in your <u>previous</u> terminal window**, curl the service running locally to confirm it’s set to <strong style="color:blue">blue</strong>:
`curl localhost:3000/color`

  ```
  $ curl localhost:3000/color

    "blue"
  ```
=======
2. The Docker container includes a copy of the Emojivoto application that fixes the bug. Visit the [leaderboard](http://localhost:8083/leaderboard) and notice how it is different from the leaderboard in your <ExternalIp>Kubernetes cluster</ExternalIp>.

3. Vote for 🍩 on your local leaderboard, and you can see that the bug is fixed!
>>>>>>> 9c9833ff

<Alert severity="success">
  <strong>Congratulations!</strong> You have successfully set up a local development environment, and tested the fix locally.
</Alert>

## 4. Testing our fix

<<<<<<< HEAD
1. Start the intercept with the `intercept` command, setting the service name and port:
`telepresence intercept dataprocessingservice --port 3000`
=======
A common use case for Telepresence is to connect your local development environment to a remote cluster. This way, if your application is too big or complex to run locally, you can still develop locally. In this Quick Start, we're also going to show Telepresence can be used for integration testing, by testing our fix against the services in the remote cluster.
>>>>>>> 9c9833ff

1. First, log in to Telepresence using your API key:
<LoginCommand/>

<<<<<<< HEAD
  ```
  $ telepresence intercept dataprocessingservice --port 3000

    Using deployment dataprocessingservice
    intercepted
        Intercept name: dataprocessingservice
        State         : ACTIVE
    ...
  ```
=======
2. Create an intercept, which will tell Telepresence to send traffic to the service in our container instead of the service in the cluster:
    `telepresence intercept web --port 8080`
>>>>>>> 9c9833ff

   You will be asked for your ingress layer 3 address; specify the front end service: `ambassador.ambassador`
   Then, when asked for the port, type `80`, for "use TLS", type `n`.  The default for the fourth value is correct so hit enter to accept it.
    
    <UserInterceptCommand/>

<Alert severity="success">
    <strong>Congratulations!</strong> Traffic to the remote service is now being routed to your local laptop, and you can see how the local fix works on the remote environment!
</Alert>

## 5. Preview URLs

Preview URLs enable you to safely share your development environment with anyone. For example, you may want your UX designer to take a quick look at what you're developing, before you commit the code. Preview URLs enable this easy collaboration.

2. If you access the Emojivoto application on <ExternalIp> your remote cluster </ExternalIp> and vote for the 🍩 emoji, you'll see the bug is still present.
   
1. Vote for the 🍩 emoji using the <PreviewUrl>Preview URL</PreviewUrl> obtained in the previous step, and you will see that the bug is fixed, since traffic is being routed to the fixed version running locally.
   <Alert severity="success">
        Now you're able to share your fix in your local environment with your team!
   </Alert>
   
   <Alert severity="info">
        To get more information regarding Preview URLs and intercepts, visit the <DCPLink>Developer Control Plane </DCPLink>.
   </Alert>

## 6. How/Why does this all work

Telepresence works by deploying a two-way network proxy in a pod running in a Kubernetes cluster. This proxy can intercept traffic meant for the service and reroute it to a local copy, which is ready for further (local) development.

<<<<<<< HEAD
1. Clean up your previous intercept by removing it:
`telepresence leave dataprocessingservice`

2. Log in to Ambassador Cloud, a web interface for managing and
   sharing preview URLs:

   ```console
   $ telepresence login
   Launching browser authentication flow...
   <web browser opens, log in and choose your organization>
   Login successful.
   ```

   If you are in an environment where Telepresence cannot launch a
   local browser for you to interact with, you will need to pass the
   [`--apikey` flag to `telepresence
   login`](../../reference/client/login/).

3. Start the intercept again:
`telepresence intercept dataprocessingservice --port 3000`

   You will be asked for your ingress layer 3 address; specify the front end service: `verylargejavaservice.default`
   Then when asked for the port, type `8080`, for "use TLS", type `n`.  The default for the fourth value is correct so hit enter to accept it

  <UserInterceptCommand />

4. Wait a moment for the intercept to start; it will also output a preview URL.  Go to this URL in your browser, it will be the <strong style="color:orange">orange</strong> version of the app.

5. Now go again to [http://verylargejavaservice:8080](http://verylargejavaservice:8080), it’s still <strong style="color:green">green</strong>.

Normal traffic coming to your app gets the <strong style="color:green">green</strong> cluster service, but traffic coming from the preview URL goes to your laptop and gets the <strong style="color:orange">orange</strong> local service!

<Alert severity="success">
  The <strong>Preview URL</strong> now shows exactly what is running on your local laptop -- in a way that can be securely shared with anyone you work with.
</Alert>
=======
Intercepts and preview URLs are functions of Telepresence that enable easy local development from a remote Kubernetes cluster and offer a preview environment for sharing and real-time collaboration.

Telepresence also uses custom headers and header propagation for controllable intercepts and preview URLs. The headers facilitate the smart routing of requests either to live services in the cluster or services running locally on a developer’s machine.

Preview URLs, when created, generate an ingress request containing a custom header with a token (the context). Telepresence sends this token to Ambassador Cloud with other information about the preview. Visiting the preview URL directs the user to Ambassador Cloud, which proxies the user to the cluster ingress with the token header injected into the request. The request carrying the header is routed in the cluster to the appropriate pod (the propagation). The Traffic Agent on the service pod sees the header and intercepts the request, redirecting it to the local developer machine that ran the intercept.


>>>>>>> 9c9833ff

## <img class="os-logo" src="../../images/logo.png"/> What's Next?

<QSCards/><|MERGE_RESOLUTION|>--- conflicted
+++ resolved
@@ -15,10 +15,6 @@
 import Alert from '@material-ui/lab/Alert';
 import QSTabs from './qs-tabs';
 import QSCards from './qs-cards';
-<<<<<<< HEAD
-import { DownloadDemo } from '../../../../../src/components/Docs/DownloadDemo';
-=======
->>>>>>> 9c9833ff
 import { UserInterceptCommand } from '../../../../../src/components/Docs/Telepresence';
 
 # Telepresence Quick Start
@@ -36,11 +32,7 @@
 
 </div>
 
-<<<<<<< HEAD
-In this guide we'll give you **everything you need in a preconfigured demo cluster:** the Telepresence CLI, a config file for connecting to your demo cluster, and code to run a cluster service locally.
-=======
 In this guide, we'll give you a hands-on tutorial with Telepresence. To go through this tutorial, the only thing you'll need is a computer that runs Docker Desktop. We'll give you a pre-configured remote Kubernetes cluster and a Docker container to run locally.
->>>>>>> 9c9833ff
 
 If you don't have Docker Desktop already installed, go to the [Docker download page](https://www.docker.com/get-started) and install Docker.
 
@@ -48,91 +40,10 @@
     While Telepresence works with any language, this guide uses a sample app written in Node.js and Golang. We have a version in <a href="../demo-react/">React</a> if you prefer.
 </Alert>
 
-<<<<<<< HEAD
-## 1. Download the demo cluster archive
-
-1. <DownloadDemo />
-=======
 ## 1. Get a free remote cluster
->>>>>>> 9c9833ff
 
 Telepresence connects your local workstation with a remote Kubernetes cluster. In this tutorial, we'll start with a pre-configured, remote cluster.
 
-<<<<<<< HEAD
-  <Alert severity="info">
-    This step will also install some dependency packages onto your laptop using npm, you can see those packages at <code>ambassador-demo-cluster/edgey-corp-nodejs/DataProcessingService/package.json</code>.
-  </Alert>
-
-  ```
-  cd ~/Downloads
-  unzip ambassador-demo-cluster.zip -d ambassador-demo-cluster
-  cd ambassador-demo-cluster
-  ./install.sh
-  ```
-
-3. The demo cluster we provided already has a demo app running. List the app's services:
-  `kubectl get services`
-
-  ```
-   $ kubectl get services
-
-    NAME                    TYPE        CLUSTER-IP      EXTERNAL-IP   PORT(S)    AGE
-    kubernetes              ClusterIP   10.43.0.1       <none>        443/TCP    14h
-    dataprocessingservice   ClusterIP   10.43.159.239   <none>        3000/TCP   14h
-    verylargejavaservice    ClusterIP   10.43.223.61    <none>        8080/TCP   14h
-    verylargedatastore      ClusterIP   10.43.203.19    <none>        8080/TCP   14h
-  ```
-
-4. Confirm that the Telepresence CLI is now installed (we expect to see the daemons are not running yet):
-`telepresence status`
-
-  ```
-  $ telepresence status
-
-    Root Daemon: Not running
-    User Daemon: Not running
-  ```
-
-  <Alert severity="info">
-    <strong>macOS users:</strong> If you receive an error when running Telepresence that the developer cannot be verified, open <strong>System Preferences → Security & Privacy → General</strong>. Click <strong>Open Anyway</strong> at the bottom to bypass the security block. Then retry the <code>telepresence status</code> command.
-  </Alert>
-
-<Alert severity="success">
-    You now have Telepresence installed on your workstation and a Kubernetes cluster configured in your terminal.
-</Alert>
-
-## 2. Test Telepresence
-
-Telepresence connects your local workstation to a remote Kubernetes cluster.
-
-1. Connect to the cluster (this requires root privileges and will ask for your password):
-`telepresence connect`
-
-  ```
-  $ telepresence connect
-
-    Launching Telepresence Daemon
-    ...
-    Connected to context default (https://<cluster-public-IP>)
-  ```
-
-2. Test that Telepresence is working properly by connecting to the Kubernetes API server:
-`curl -ik https://kubernetes.default`
-
-  ```
-  $ curl -ik https://kubernetes.default
-
-    HTTP/1.1 401 Unauthorized
-    Cache-Control: no-cache, private
-    Content-Type: application/json
-    ...
-
-  ```
-
-  <Alert severity="info">
-    The 401 response is expected.  What's important is that you were able to contact the API.
-  </Alert>
-=======
 <Alert severity="info">
     <strong>Already have a cluster?</strong> Switch over to a <a href="../qs-node">version of this guide</a> that takes you though the same steps using your own cluster.
 </Alert>
@@ -140,7 +51,6 @@
 1. <Login/> Note where you've downloaded the <code>kubeconfig.yaml</code> file; you'll need the location of this file later in this guide.
 2.  Go to the <DCPLink>Service Catalog</DCPLink> to see all the services deployed on your cluster:
     <EmojivotoServicesList/>
->>>>>>> 9c9833ff
 
 <Alert severity="success">
    The Service Catalog gives you a consolidated view of all your services across development, staging, and production. 
@@ -148,22 +58,7 @@
 
 <ExpirationDate/>
 
-<<<<<<< HEAD
-We'll use a sample app that is already installed in your demo cluster.  Let's take a quick look at it's architecture before continuing.
-
-1. Use `kubectl get pods` to check the status of your pods:
-
-  ```
-  $ kubectl get pods
-
-    NAME                                         READY   STATUS    RESTARTS   AGE
-    verylargedatastore-855c8b8789-z8nhs          1/1     Running   0          78s
-    verylargejavaservice-7dfddbc95c-696br        1/1     Running   0          78s
-    dataprocessingservice-5f6bfdcf7b-qvd27       1/1     Running   0          79s
-  ```
-=======
 ## 2. Try the Emojivoto application
->>>>>>> 9c9833ff
 
 The remote cluster is running the Emojivoto application, which consists of three services. Test out the application:
 
@@ -183,29 +78,9 @@
 
     <DockerCommand/>
 
-<<<<<<< HEAD
-  ```
-  $ npm start
-
-    ...
-    Welcome to the DataProcessingService!
-    { _: [] }
-    Server running on port 3000
-  ```
-
-4. **Back in your <u>previous</u> terminal window**, curl the service running locally to confirm it’s set to <strong style="color:blue">blue</strong>:
-`curl localhost:3000/color`
-
-  ```
-  $ curl localhost:3000/color
-
-    "blue"
-  ```
-=======
 2. The Docker container includes a copy of the Emojivoto application that fixes the bug. Visit the [leaderboard](http://localhost:8083/leaderboard) and notice how it is different from the leaderboard in your <ExternalIp>Kubernetes cluster</ExternalIp>.
 
 3. Vote for 🍩 on your local leaderboard, and you can see that the bug is fixed!
->>>>>>> 9c9833ff
 
 <Alert severity="success">
   <strong>Congratulations!</strong> You have successfully set up a local development environment, and tested the fix locally.
@@ -213,30 +88,13 @@
 
 ## 4. Testing our fix
 
-<<<<<<< HEAD
-1. Start the intercept with the `intercept` command, setting the service name and port:
-`telepresence intercept dataprocessingservice --port 3000`
-=======
 A common use case for Telepresence is to connect your local development environment to a remote cluster. This way, if your application is too big or complex to run locally, you can still develop locally. In this Quick Start, we're also going to show Telepresence can be used for integration testing, by testing our fix against the services in the remote cluster.
->>>>>>> 9c9833ff
 
 1. First, log in to Telepresence using your API key:
 <LoginCommand/>
 
-<<<<<<< HEAD
-  ```
-  $ telepresence intercept dataprocessingservice --port 3000
-
-    Using deployment dataprocessingservice
-    intercepted
-        Intercept name: dataprocessingservice
-        State         : ACTIVE
-    ...
-  ```
-=======
 2. Create an intercept, which will tell Telepresence to send traffic to the service in our container instead of the service in the cluster:
     `telepresence intercept web --port 8080`
->>>>>>> 9c9833ff
 
    You will be asked for your ingress layer 3 address; specify the front end service: `ambassador.ambassador`
    Then, when asked for the port, type `80`, for "use TLS", type `n`.  The default for the fourth value is correct so hit enter to accept it.
@@ -266,43 +124,6 @@
 
 Telepresence works by deploying a two-way network proxy in a pod running in a Kubernetes cluster. This proxy can intercept traffic meant for the service and reroute it to a local copy, which is ready for further (local) development.
 
-<<<<<<< HEAD
-1. Clean up your previous intercept by removing it:
-`telepresence leave dataprocessingservice`
-
-2. Log in to Ambassador Cloud, a web interface for managing and
-   sharing preview URLs:
-
-   ```console
-   $ telepresence login
-   Launching browser authentication flow...
-   <web browser opens, log in and choose your organization>
-   Login successful.
-   ```
-
-   If you are in an environment where Telepresence cannot launch a
-   local browser for you to interact with, you will need to pass the
-   [`--apikey` flag to `telepresence
-   login`](../../reference/client/login/).
-
-3. Start the intercept again:
-`telepresence intercept dataprocessingservice --port 3000`
-
-   You will be asked for your ingress layer 3 address; specify the front end service: `verylargejavaservice.default`
-   Then when asked for the port, type `8080`, for "use TLS", type `n`.  The default for the fourth value is correct so hit enter to accept it
-
-  <UserInterceptCommand />
-
-4. Wait a moment for the intercept to start; it will also output a preview URL.  Go to this URL in your browser, it will be the <strong style="color:orange">orange</strong> version of the app.
-
-5. Now go again to [http://verylargejavaservice:8080](http://verylargejavaservice:8080), it’s still <strong style="color:green">green</strong>.
-
-Normal traffic coming to your app gets the <strong style="color:green">green</strong> cluster service, but traffic coming from the preview URL goes to your laptop and gets the <strong style="color:orange">orange</strong> local service!
-
-<Alert severity="success">
-  The <strong>Preview URL</strong> now shows exactly what is running on your local laptop -- in a way that can be securely shared with anyone you work with.
-</Alert>
-=======
 Intercepts and preview URLs are functions of Telepresence that enable easy local development from a remote Kubernetes cluster and offer a preview environment for sharing and real-time collaboration.
 
 Telepresence also uses custom headers and header propagation for controllable intercepts and preview URLs. The headers facilitate the smart routing of requests either to live services in the cluster or services running locally on a developer’s machine.
@@ -310,7 +131,6 @@
 Preview URLs, when created, generate an ingress request containing a custom header with a token (the context). Telepresence sends this token to Ambassador Cloud with other information about the preview. Visiting the preview URL directs the user to Ambassador Cloud, which proxies the user to the cluster ingress with the token header injected into the request. The request carrying the header is routed in the cluster to the appropriate pod (the propagation). The Traffic Agent on the service pod sees the header and intercepts the request, redirecting it to the local developer machine that ran the intercept.
 
 
->>>>>>> 9c9833ff
 
 ## <img class="os-logo" src="../../images/logo.png"/> What's Next?
 
