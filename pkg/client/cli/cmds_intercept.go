--- conflicted
+++ resolved
@@ -551,43 +551,7 @@
 	return nil
 }
 
-<<<<<<< HEAD
-func (is *interceptState) EnsureState(ctx context.Context) (acquired bool, err error) {
-=======
-func (is *interceptState) ensureIngress(ctx context.Context, args *interceptArgs, ir *connector.CreateInterceptRequest, needLogin bool) error {
-	spec := args.previewSpec
-	if spec.Ingress == nil && (args.ingressHost != "" || args.ingressPort != 0 || args.ingressTLS || args.ingressL5 != "") {
-		ingress, err := makeIngressInfo(args.ingressHost, args.ingressPort, args.ingressTLS, args.ingressL5)
-		if err != nil {
-			return err
-		}
-		spec.Ingress = ingress
-	}
-
-	if spec.Ingress == nil || needLogin {
-		// Ensure that the intercept can be made before logging in or asking the user questions about ingress
-		if err := is.canInterceptAndLogIn(ctx, ir, needLogin); err != nil {
-			return err
-		}
-	}
-
-	if spec.Ingress == nil {
-		// Fill defaults
-		iis, err := is.connectorClient.GetIngressInfos(ctx, &empty.Empty{})
-		if err != nil {
-			return err
-		}
-		ingress, err := selectIngress(ctx, is.cmd.InOrStdin(), is.cmd.OutOrStdout(), is.connInfo, args.name, args.namespace, iis.IngressInfos)
-		if err != nil {
-			return err
-		}
-		spec.Ingress = ingress
-	}
-	return nil
-}
-
 func (is *interceptState) createAndValidateRequest(ctx context.Context) (*connector.CreateInterceptRequest, error) {
->>>>>>> fd65d78b
 	ir, err := is.createRequest(ctx)
 	if err != nil {
 		return nil, err
@@ -598,7 +562,6 @@
 
 	// if any of the ingress flags are present, skip the ingress dialogue and use flag values
 	if args.previewEnabled {
-<<<<<<< HEAD
 		spec := args.previewSpec
 
 		if spec.Ingress == nil && (args.ingressHost != "" || args.ingressPort != 0 || args.ingressTLS || args.ingressL5 != "") {
@@ -607,10 +570,6 @@
 				return false, err
 			}
 			spec.Ingress = ingress
-=======
-		if err = is.ensureIngress(ctx, args, ir, needLogin); err != nil {
-			return nil, err
->>>>>>> fd65d78b
 		}
 
 	} else if needLogin {
