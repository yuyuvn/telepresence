--- conflicted
+++ resolved
@@ -346,7 +346,6 @@
 	return true
 }
 
-<<<<<<< HEAD
 // CheckACMEIsDone queries the Host object and succeeds if its state is Ready.
 func (i *Installer) CheckACMEIsDone() error {
 
@@ -386,8 +385,6 @@
 	return nil
 }
 
-=======
->>>>>>> 48b3fbeb
 // CreateNamespace creates the namespace for installing AES
 func (i *Installer) CreateNamespace() error {
 	_ = i.kubectl.Create("namespace", defInstallNamespace, "")
@@ -636,93 +633,9 @@
 		}
 	}
 
-<<<<<<< HEAD
-	i.ShowAESConfiguringTLS()
-
-	// Send a request to acquire a DNS name for this cluster's load balancer
-	regURL := "https://metriton.datawire.io/register-domain"
-	regData := &registration{Email: emailAddress}
-
-	if !metriton.IsDisabledByUser() {
-		regData.AESInstallId = i.clusterID
-		regData.EdgectlInstallId = i.scout.Reporter.InstallID()
-	}
-
-	if net.ParseIP(i.address) != nil {
-		regData.Ip = i.address
-	} else {
-		regData.Hostname = i.address
-	}
-
-	buf := new(bytes.Buffer)
-	_ = json.NewEncoder(buf).Encode(regData)
-	resp, err := http.Post(regURL, "application/json", buf)
-
-	if err != nil {
-		return i.resDNSNamePostError(err)
-	}
-
-	content, err := ioutil.ReadAll(resp.Body)
-	resp.Body.Close()
-
-	if err != nil {
-		return i.resDNSNameBodyError(err)
-	}
-
-	// With and without DNS.  In case of no DNS, different error messages and result handling.
-	dnsSuccess := true // Assume success with DNS
-	dnsMessage := ""   // Message for error reporting in case of no DNS
-	hostName := ""     // Login to this (hostname or IP address)
-
-	// Was there a DNS name post response?
-	if resp.StatusCode == 200 {
-		// Have DNS name--now wait for it to propagate.
-		i.hostname = string(content)
-		i.ShowAcquiringDNSName(i.hostname)
-
-		// Wait for DNS to propagate. This tries to avoid waiting for a ten
-		// minute error backoff if the ACME registration races ahead of the DNS
-		// name appearing for LetsEncrypt.
-
-		if err := i.loopUntil("DNS propagation to this host", i.CheckHostnameFound, lc2); err != nil {
-			return i.resDNSPropagationError(err)
-		}
-
-		i.Report("dns_name_propagated")
-
-		// Create a Host resource
-		hostResource := fmt.Sprintf(hostManifest, i.hostname, i.hostname, emailAddress)
-		if err := i.kubectl.Apply(hostResource, defInstallNamespace); err != nil {
-			return i.resHostResourceCreationError(err)
-		}
-
-		i.ShowObtainingTLSCertificate()
-
-		if err := i.loopUntil("TLS certificate acquisition", i.CheckACMEIsDone, lc5); err != nil {
-			return i.resCertificateProvisionError(err)
-		}
-
-		i.Report("cert_provisioned")
-		i.ShowTLSConfiguredSuccessfully()
-
-		if _, err := i.kubectl.Get("host", i.hostname, defInstallNamespace); err != nil {
-			return i.resHostRetrievalError(err)
-		}
-
-		// Made it through with DNS and TLS.  Set hostName to the DNS name that was given.
-		hostName = i.hostname
-		dnsSuccess = true
-	} else {
-		// Failure case: couldn't create DNS name.  Set hostName the IP address of the host.
-		hostName = i.address
-		dnsMessage = strings.TrimSpace(string(content))
-		i.ShowFailedToCreateDNSName(dnsMessage)
-		dnsSuccess = false
-=======
 	dnsMessage, hostName, resp, res := i.ConfigureTLS(emailAddress)
 	if res.Err != nil {
 		return result
->>>>>>> 48b3fbeb
 	}
 
 	// All done!
