# Changelog

### 2.4.5 (TBD)

- Feature: Intercepting headless services is now supported. It's now possible to request a headless service on whatever port it exposes and get a response from the intercept.

<<<<<<< HEAD
- Feature: Preview url questions have more context and provide "best guess" defaults.
=======
- Bugfix: Telepresence will now log that the kubernetes server version is unsupported when using a version older than 1.17.
>>>>>>> 48387e4e

### 2.4.4 (September 27, 2021)

- Feature: The strategy used by traffic-manager's discovery of pod CIDRs can now be configured using the Helm chart.

- Feature: Add the command `telepresence gather-logs`, which bundles the logs for all components
  into one zip file that can then be shared in a github issue, in slack, etc.  Use
  `telepresence gather-logs --help` to see additional options for running the command.

- Feature: The agent injector now supports injecting Traffic Agents into pods that have unnamed ports.

- Bugfix: The traffic-manager now uses less CPU-cycles when computing the pod CIDRs.

- Bugfix: If a deployment annotated with webhook annotations is deployed before telepresence is installed, telepresence will now install an agent in that deployment before intercept

- Bugfix: Fix an issue where the traffic-manager would sometimes go into a CPU loop.

- Bugfix: The TUN-device no longer builds an unlimited internal buffer before sending it when receiving lots of TCP-packets without PSH.
  Instead, the buffer is flushed when it reaches a size of 64K.

- Bugfix: The user daemon would sometimes hang when it encountered a problem connecting to the cluster or the root daemon.

- Bugfix: Telepresence correctly reports an intercept port conflict instead of panicking with segfault.

- Bugfix: Intercept questions about the cluster ingress were made more intuitive. 

### 2.4.3 (September 15, 2021)

- Feature: The environment variable `TELEPRESENCE_INTERCEPT_ID` is now available in the interceptor's environment.

- Bugfix: A timing related bug was fixed that sometimes caused a "daemon did not start" failure.

- Bugfix: On Windows, crash stack traces and other errors were not
  written to the log files, now they are.

- Bugfix: On Linux kernel 4.11 and above, the log file rotation now
  properly reads the birth-time of the log file.  On older kernels, it
  continues to use the old behavior of using the change-time in place
  of the birth-time.

- Bugfix: Telepresence will no longer refer the user to the daemon logs for errors that aren't related to
  problems that are logged there.

- Bugfix: The overriding DNS resolver will no longer apply search paths when resolving "localhost".

- Bugfix: The cluster domain used by the DNS resolver is retrieved from the traffic-manager instead of being
  hard-coded to "cluster.local".

- Bugfix: "Telepresence uninstall --everything" now also uninstalls agents installed via mutating webhook

- Bugfix: Downloading large files during an intercept will no longer cause timeouts and hanging traffic-agent.

- Bugfix: Passing false to the intercept command's --mount flag will no longer result in a filesystem being mounted.

- Bugfix: The traffic manager will establish outbound connections in parallel instead of sequentially.

- Bugfix: The `telepresence status` command reports correct DNS settings instead of "Local IP: nil, Remote IP: nil"

### 2.4.2 (September 1, 2021)

- Feature: A new `telepresence loglevel <level>` subcommand was added that enables changing the loglevel
  temporarily for the local daemons, the `traffic-manager` and the `traffic-agents`.

- Change: The default log-level is now `info` for all components of Telepresence.

- Bugfix: The overriding DNS resolver will no longer apply search paths when resolving "localhost".

- Bugfix: The RBAC was not updated in the helm chart to enable the traffic-manager to `get` and `list`
  namespaces, which would impact users who use licensed features of the Telepresence extensions in an
  air-gapped environment.

- Bugfix: The timeout for Helm actions wasn't always respected which could cause a failing install of the
  `traffic-manager` to make the user daemon to hang indefinitely.

### 2.4.1 (August 30, 2021)

- Bugfix: Telepresence will now mount all directories from `/var/run/secrets`, not just the kubernetes.io ones.
  This allows the mounting of secrets directories such as eks.amazonaws.com (for IRSA tokens)

- Bugfix: The grpc.maxReceiveSize setting is now correctly propagated to all grpc servers.
  This allows users to mitigate a root daemon crash when sending a message over the default maximum size.

- Bugfix: Some slight fixes to the `homebrew-package.sh` script which will enable us to run
  it manually if we ever need to make homebrew point at an older version.

- Feature: Helm chart has now feature to on demand regenerate certificate used for mutating webhook by setting value.
  `agentInjector.certificate.regenerate`

- Change: The traffic-manager now requires `get` namespace permissions to get the cluster ID instead of that value being
  passed in as an environment variable to the traffic-manager's deployment.

- Change: The traffic-manager is now installed via an embedded version of the Helm chart when `telepresence connect` is first performed on a cluster.
  This change is transparent to the user.
  A new configuration flag, `timeouts.helm` sets the timeouts for all helm operations performed by the Telepresence binary.

- Bugfix: Telepresence will initialize the default namespace from the kubeconfig on each call instead of just doing it when connecting.

- Bugfix: The timeout to keep idle outbound TCP connections alive was increased from 60 to 7200 seconds which is the same as
  the Linux `tcp_keepalive_time` default.

- Bugfix: Telepresence will now remove a socket that is the result of an ungraceful termination and retry instead of printing
  an error saying "this usually means that the process has terminated ungracefully"

- Change: Failure to report metrics is logged using loglevel info rather than error.

- Bugfix: A potential deadlock situation is fixed that sometimes caused the user daemon to hang when the user
  was logged in.

- Feature: The scout reports will now include additional metadata coming from environment variables starting with
  `TELEPRESENCE_REPORT_`.

- Bugfix: The config setting `images.agentImage` is no longer required to contain the repository. The repository is
  instead picked from `images.repository`.

- Change: The `registry`, `webhookRegistry`, `agentImage` and `webhookAgentImage` settings in the `images` group of the `config.yml`
  now get their defaults from `TELEPRESENCE_AGENT_IMAGE` and `TELEPRESENCE_REGISTRY`.

### 2.4.0 (August 4, 2021)

- Feature: There is now a native Windows client for Telepresence.
  All the same features supported by the MacOS and Linux client are available on Windows.

- Feature: Telepresence can now receive messages from the cloud and raise
  them to the user when they perform certain commands.

- Bugfix: Initialization of `systemd-resolved` based DNS sets
  routing domain to improve stability in non-standard configurations.

- Bugfix: Edge case error when targeting a container by port number.
  Before if your matching/target container was at containers list index 0,
  but if there was a container at index 1 with no ports, then the
  "no ports" container would end up the selected one

- Bugfix: A `$(NAME)` reference in the agent's environment will now be
  interpolated correctly.

- Bugfix: Telepresence will no longer print an INFO level log message when
  no config.yml file is found.

- Bugfix: A panic is no longer raised when passing an argument to the
  `telepresence intercept` option `--http-match` that does't contain an
  equal sign.

- Bugfix: The `traffic-manager` will only send subnet updates to a
  client root daemon when the subnets actually change.

- Bugfix: The agent uninstaller now distinguishes between recoverable
  and unrecoverable failures, allowing uninstallation from manually changed
  resources

### 2.3.7 (July 23, 2021)

- Feature: An `also-proxy` entry in the Kubernetes cluster config will
  show up in the output of the `telepresence status` command.

- Feature: `telepresence login` now has an `--apikey=KEY` flag that
  allows for non-interactive logins.  This is useful for headless
  environments where launching a web-browser is impossible, such as
  cloud shells, Docker containers, or CI.

- Bugfix: Dialer will now close if it gets a ConnectReject. This was
  encountered when doing an intercept without a local process running
  and would result in requests hanging indefinitely.

- Bugfix: Made `telepresence list` command faster.

- Bugfix: Mutating webhook injector correctly hides named ports for probes.

- Bugfix: Initialization of `systemd-resolved` based DNS is more stable and
  failures causing telepresence to default to the overriding resolver will no
  longer cause general DNS lookup failures.

- Bugfix: Fixed a regression introduced in 2.3.5 that caused `telepresence current-cluster-id`
  to crash.

- Bugfix: New API keys generated internally for communication with
  Ambassador Cloud no longer show up as "no description" in the
  Ambassador Cloud web UI.  Existing API keys generated by older
  versions of Telepresence will still show up this way.

- Bugfix: Fixed a race condition that logging in and logging out
  rapidly could cause memory corruption or corruption of the
  `user-info.json` cache file used when authenticating with Ambassador
  Cloud.

### 2.3.6 (July 20, 2021)

- Bugfix: Fixed a regression introduced in 2.3.5 that caused preview
  URLs to not work.

- Bugfix: Fixed a regression introduced in 2.3.5 where the Traffic
  Manager's `RoleBinding` did not correctly appoint the
  `traffic-manager` `Role`, causing subnet discovery to not be able to
  work correctly.

- Bugfix: Fixed a regression introduced in 2.3.5 where the root daemon
  did not correctly read the configuration file; ignoring the user's
  configured log levels and timeouts.

- Bugfix: Fixed an issue that could cause the user daemon to crash
  during shutdown, as during shutdown it unconditionally attempted to
  close a channel even though the channel might already be closed.

### 2.3.5 (July 15, 2021)

- Feature: Telepresence no longer depends on having an external
  `kubectl` binary, which might not be present for OpenShift users
  (who have `oc` instead of `kubectl`).
- Feature: `skipLogin` can be used in the config.yml to tell the cli not to connect to cloud when using an air-gapped environment.
- Feature: The Telepresence Helm chart now supports installing multiple
  Traffic Managers in multiple namespaces. This will allow operators to
  install Traffic Managers with limited permissions that match the
  permissions restrictions that Telepresence users are subject to.
- Feature: The maximum size of messages that the client can receive over gRPC can now be configured. The gRPC default of 4MB isn't enough
  under some circumstances.
- Change: `TELEPRESENCE_AGENT_IMAGE` and `TELEPRESENCE_REGISTRY` are now only configurable via config.yml.
- Bugfix: Fixed and improved several error messages, to hopefully be
  more helpful.
- Bugfix: Fixed a DNS problem on macOS causing slow DNS lookups when connecting to a local cluster.

### 2.3.4 (July 9, 2021)

- Bugfix: Some log statements that contained garbage instead of a proper IP address now produce the correct address.
- Bugfix: Telepresence will no longer panic when multiple services match a workload.
- Bugfix: The traffic-manager will now accurately determine the service subnet by creating a dummy-service in its own namespace.
- Bugfix: Telepresence connect will no longer try to update the traffic-manager's clusterrole if the live one is identical to the desired one.
- Bugfix: The Telepresence helm chart no longer fails when installing with `--set clientRbac.namespaced=true`

### 2.3.3 (July 7, 2021)

- Feature: Telepresence now supports installing the Traffic Manager
  via Helm.  This will make it easy for operators to install and
  configure the server-side components of Telepresence separately from
  the CLI (which in turn allows for better separation of permissions).

- Feature: As the `traffic-manager` can now be installed in any
  namespace via Helm, Telepresence can now be configured to look for
  the traffic manager in a namespace other than `ambassador`.  This
  can be configured on a per-cluster basis.

- Feature: `telepresence intercept` now supports a `--to-pod` flag
  that can be used to port-forward sidecars' ports from an intercepted
  pod

- Feature: `telepresence status` now includes more information about
  the root daemon.

- Feature: We now do nightly builds of Telepresence for commits on release/v2 that haven't been tagged and published yet.

- Change: Telepresence no longer automatically shuts down the old
  `api_version=1` `edgectl` daemon.  If migrating from such an old
  version of `edgectl` you must now manually shut down the `edgectl`
  daemon before running Telepresence.  This was already the case when
  migrating from the newer `api_version=2` `edgectl`.

- Bugfix: The root daemon no longer terminates when the user daemon
  disconnects from its gRPC streams, and instead waits to be
  terminated by the CLI.  This could cause problems with things not
  being cleaned up correctly.

- Bugfix: An intercept will survive deletion of the intercepted pod
  provided that another pod is created (or already exists) that can
  take over.

### 2.3.2 (June 18, 2021)

- Feature: The mutator webhook for injecting traffic-agents now
  recognizes a `telepresence.getambassador.io/inject-service-port`
  annotation to specify which port to intercept; bringing the
  functionality of the `--port` flag to users who use the mutator
  webook in order to control Telepresence via GitOps.

- Feature: Outbound connections are now routed through the intercepted
  Pods which means that the connections originate from that Pod from
  the cluster's perspective.  This allows service meshes to correctly
  identify the traffic.

- Change: Inbound connections from an intercepted agent are now
  tunneled to the manager over the existing gRPC connection, instead
  of establishing a new connection to the manager for each inbound
  connection.  This avoids interference from certain service mesh
  configurations.

- Change: The traffic-manager requires RBAC permissions to list Nodes,
  Pods, and to create a dummy Service in the manager's namespace.

- Change: The on-laptop client no longer requires RBAC permissions to
  list Nodes in the cluster or to create Services, as that
  functionality has been moved to the traffic-manager.

- Bugfix: Telepresence will now detect the pod CIDR ranges even if
  they are not listed in the Nodes.

- Bugfix: The list of cluster subnets that the virtual network
  interface will route is now configured dynamically and will follow
  changes in the cluster.

- Bugfix: Subnets fully covered by other subnets are now pruned
  internally and thus never superfluously added to the laptop's
  routing table.

- Change: The `trafficManagerAPI` timout default has changed from 5
  seconds to 15 seconds, in order to facilitate the extended time it
  takes for the traffic-manager to do its initial discovery of cluster
  info as a result of the above bugfixes.

- Bugfix: On macOS, files generated under `/etc/resolver/` as the
  result of using `include-suffixes` in the cluster config are now
  properly removed on quit.

- Bugfix: Telepresence no longer erroneously terminates connections
  early when sending a large HTTP response from an intercepted
  service.

- Bugfix: When shutting down the user-daemon or root-daemon on the
  laptop, `telepresence quit` and related commands no longer return
  early before everything is fully shut down.  Now it can be counted
  on that by the time the command has returned that all of the
  side-effects on the laptop have been cleaned up.

### 2.3.1 (June 14, 2021)

- Feature: Agents can now be installed using a mutator webhook
- Feature: DNS resolver can now be configured with respect to what IP addresses that are used, and what lookups that gets sent to the cluster.
- Feature: Telepresence can now be configured to proxy subnets that aren't part of the cluster but only accesible from the cluster.
- Change: The `trafficManagerConnect` timout default has changed from 20 seconds to 60 seconds, in order to facilitate
  the extended time it takes to apply everything needed for the mutator webhook.
- Change: Telepresence is now installable via `brew install datawire/blackbird/telepresence`
- Bugfix: Fix a bug where sometimes large transfers from services on the cluster would hang indefinitely

### 2.3.0 (June 1, 2021)

- Feature: Telepresence is now installable via brew
- Feature: `telepresence version` now also includes the version of the currently running user daemon.
- Change: A TUN-device is used instead of firewall rules for routing outbound connections.
- Change: Outbound connections now use gRPC instead of ssh, and the traffic-manager no longer has a sshd running.
- Change: The traffic-agent no longer has a sshd running. Remote volume mounts use sshfs in slave mode, talking directly to sftp.
- Change: The local DNS now routes the name lookups to intercepted agents or traffic-manager.
- Change: The default log-level for the traffic-manager and the root-daemon was changed from "debug" to "info".
- Change: The command line is now statically-linked, so it is usable on systems with different libc's.
- Bugfix: Using --docker-run no longer fail to mount remote volumes when docker runs as root.
- Bugfix: Fixed a number of race conditions.
- Bugfix: Fix a crash when there is an error communicating with the traffic-manager about Ambassador Cloud.
- Bugfix: Fix a bug where sometimes when displaying or logging a timeout error it fails to determine which configurable timeout is responsible.
- Bugfix: The root-user daemon now respects the timeouts in the normal user's configuration file.

### 2.2.2 (May 17, 2021)

- Feature: Telepresence translates legacy Telepresence commands into viable Telepresence commands.
- Bugfix: Intercepts will only look for agents that are in the same namespace as the intercept.

### 2.2.1 (April 29, 2021)

- Bugfix: Improve `ambassador` namespace detection that was trying to create the namespace even when the namespace existed, which was an undesired RBAC escalation for operators.
- Bugfix: Telepresence will now no longer generate excessive traffic trying repeatedly to exchange auth tokens with Ambassador Cloud.  This could happen when upgrading from <2.1.4 if you had an expired `telepresence login` from before upgrading.
- Bugfix: `telepresence login` now correctly handles expired logins, just like all of the other subcommands.

### 2.2.0 (April 19, 2021)

- Feature: `telepresence intercept` now has the option `--docker-run` which will start a docker container with intercepted environment and volume mounts.
- Bugfix: `telepresence uninstall` can once again uninstall agents installed by older versions of Telepresence.
- Feature: Addition of `telepresence current-cluster-id` and `telepresence license` commands for using licenses with the Ambassador extension, primarily in air-gapped environments.

### 2.1.5 (April 12, 2021)

- Feature: When intercepting `--port` now supports specifying a service port or a service name.  Previously, only service name was supported.
- Feature: Intercepts using `--mechanism=http` now support mTLS.
- Bugfix: One of the log messages was using the incorrect variable, which led to misleading error messages on `telepresence uninstall`.
- Bugfix: Telepresence no longer generates port names longer than 15 characters.

### 2.1.4 (April 5, 2021)

- Feature: `telepresence status` has been enhanced to provide more information.  In particular, it now provides separate information on the daemon and connector processes, as well as showing login status.
- Feature: Telepresence now supports intercepting StatefulSets
- Change: Telepresence necessary RBAC has been refined to support StatefulSets and now requires "get,list,update" for StatefulSets
- Change: Telepresence no longer requires that port 1080 must be available.
- Change: Telepresence now makes use of refresh tokens to avoid requiring the user to manually log in so often.
- Bugfix: Fix race condition that occurred when intercepting a ReplicaSet while another pod was terminating in the same namespace (this fixes a transient test failure)
- Bugfix: Fix error when intercepting a ReplicaSet requires the containerPort to be hidden.
- Bugfix: `telepresence quit` no longer starts the daemon process just to shut it down.
- Bugfix: Telepresence no longer hangs the next time it's run after getting killed.
- Bugfix: Telepresence now does a better job of automatically logging in as necessary, especially with regard to expired logins.
- Bugfix: Telepresence was incorrectly looking across all namespaces for services when intercepting, but now it only looks in the given namespace.  This should prevent people from running into "Found multiple services" errors when services with the same selectors existed in other namespaces.

### 2.1.3 (March 29, 2021)

- Feature: Telepresence now supports intercepting ReplicaSets (that aren't owned by a Deployment)
- Change: The --deployment (-d) flag is now --workload (-w), as we start supporting more workloads than just Deployments
- Change: Telepresence necessary RBAC has changed and now requires "delete" for Pods and "get,list,update" for ReplicaSets
- Security: Upgrade to a newer OpenSSL, to address OpenSSL CVE-2021-23840.
- Bugfix: Connecting to Minikube/Hyperkit no longer fails intermittently.
- Bugfix: Telepresence will now make /var/run/secrets/kubernetes.io available when mounting remote volumes.
- Bugfix: Hiccups in the connection to the cluster will no longer cause the connector to shut down; it now retries properly.
- Bugfix: Fix a crash when binary dependencies are missing.
- Bugfix: You can now specify a service when doing an intercept (--service), this is useful if you have two services that select on the same labels (e.g. If using Argo Rollouts do deployments)

### 2.1.2 (March 19, 2021)

- Bugfix: Uninstalling agents now only happens once per deployment instead of once per agent.
- Bugfix: The list command no longer shows agents from namespaces that aren't mapped.
- Bugfix: IPv6 routes now work and don't prevent other pfctl rules being written in macOS
- Bugfix: Pods with `hostname` and/or `subdomain` now get correct DNS-names and routes.
- Change: Service UID was added to InterceptSpec to better link intercepts and services.
- Feature: All timeouts can now be configured in a <user-config-dir>/telepresence/config.yml file

### 2.1.1 (March 12, 2021)

- Bugfix: When looking at the container to intercept, it will check if there's a better match before using a container without containerPorts.
- Bugfix: Telepresence will now map `kube-*` and `ambassador` namespaces by default.
- Bugfix: Service port declarations that lack a TargetPort field will now correctly default to using the Port field instead.
- Bugfix: Several DNS fixes.  Notably, introduce a fake "tel2-search" domain that gets replaced with a dynamic DNS search when queried, which fixes DNS for Docker with no `-net host`.
- Change: Improvements to how we report the requirements for volume mounts; notably, if the requirements are not met then it defaults to `--mount=false`.
- Change: There has been substantial code cleanup in the "connector" process.

### 2.1.0 (March 8, 2021)

- Feature: Support headless services (including ExternalName), which you can use if you used "Also Proxy" in telepresence 1.
- Feature: Preview URLs can now set a layer-5 hostname (TLS-SNI and HTTP "Host" header) that is different than the layer-3 hostname (IP-address/DNS-name) that is used to dial to the ingress.
- Feature: The Ingress info will now contain a layer-5 hostname that can be used for TLS-SLI and HTTP "Host" header when accessing a service.
- Feature: Users can choose which port to intercept when intercepting a service with multiple ports.
- Bugfix: Environment variables declared with `envFrom` in the app-container are now propagated correctly to the client during intercept.
- Bugfix: The description of the `--everything` flag for the `uninstall` command was corrected.
- Bugfix: Connecting to a large cluster could take a very long time and even make the process hang. This is no longer the case.
- Bugfix: Telepresence now explicitly requires macFUSE version 4.0.5 or higher for macOS.
- Bugfix: A `tail -F <daemon log file>` no longer results in a "Permission denied" when reconnecting to the cluster.
- Change: The telepresence daemon will no longer use port 1234 for the firewall-to-SOCKS server, but will instead choose an available port dynamically.
- Change: On connect, telepresence will no longer suggest the `--mapped-namespaces` flag when the user connects to a large cluster.

### 2.0.3 (February 24, 2021)

- Feature: There is now an extension mechanism where you can tell Telepresence about different agents and what arguments they support.  The new `--mechanism` flag can explicitly identify which extension to use.
- Feature: An intercept of `NAME` that is made using `--namespace=NAMESPACE` but not using `--deployment` will use `NAME` as the name of the deployment and `NAME-NAMESPACE` as the name of the intercept.
- Feature: Declare a local-only intercept for the purpose of getting direct outbound access to the intercept's namespace using boolean flag `--local-only`.
- Bugfix: Fix a regression in the DNS resolver that prevented name resolution using NAME.NAMESPACE. Instead, NAME.NAMESPACE.svc.cluster.local was required.
- Bugfix: Fixed race-condition in the agent causing attempts to dial to `:0`.
- Bugfix: It is now more strict about which agent versions are acceptable and will be more eager to apply upgrades.
- Change: Related to things now being in extensions, the `--match` flag has been renamed to `--http-match`.
- Change: Cluster connection timeout has been increased from 10s to 20s.
- Change: On connect, if telepresence detects a large cluster, it will suggest the `--mapped-namespaces` flag to the user as a way to speed it up.
- Change: The traffic-agent now has a readiness probe associated with its container.

### 2.0.2 (February 18, 2021)

- Feature: Telepresence is now capable of forwarding the intercepted Pod's volume mounts (as Telepresence 0.x did) via the `--mount` flag to `telepresence intercept`.
- Feature: Telepresence will now allow simultaneous intercepts in different namespaces.
- Feature: It is now possible for a user to limit what namespaces that will be used by the DNS-resolver and the NAT.
- Bugfix: Fix the kubectl version number check to handle version numbers with a "+" in them.
- Bugfix: Fix a bug with some configurations on macOS where we clash with mDNSResponder's use of port 53.

### 2.0.1 (February 9, 2021)

- Feature: Telepresence is now capable of forwarding the environment variables of an intercepted service (as Telepresence 0.x did) and emit them to a file as text or JSON. The environment variables will also be propagated to any command started by doing a `telepresence intercept nnn -- <command>`.
- Bugfix: A bug causing a failure in the Telepresence DNS resolver when attempting to listen to the Docker gateway IP was fixed. The fix affects Windows using a combination of Docker and WSL2 only.
- Bugfix: Telepresence now works correctly while OpenVPN is running on macOS.
- Change: The background processes `connector` and `daemon` will now use rotating logs and a common directory.
  + macOS: `~/Library/Logs/telepresence/`
  + Linux: `$XDG_CACHE_HOME/telepresence/logs/` or `$HOME/.cache/telepresence/logs/`<|MERGE_RESOLUTION|>--- conflicted
+++ resolved
@@ -4,11 +4,10 @@
 
 - Feature: Intercepting headless services is now supported. It's now possible to request a headless service on whatever port it exposes and get a response from the intercept.
 
-<<<<<<< HEAD
 - Feature: Preview url questions have more context and provide "best guess" defaults.
-=======
+
 - Bugfix: Telepresence will now log that the kubernetes server version is unsupported when using a version older than 1.17.
->>>>>>> 48387e4e
+
 
 ### 2.4.4 (September 27, 2021)
 
